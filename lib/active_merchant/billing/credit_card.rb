--- conflicted
+++ resolved
@@ -4,24 +4,6 @@
 
 module ActiveMerchant #:nodoc:
   module Billing #:nodoc:
-<<<<<<< HEAD
-    # == Description
-    # This credit card object can be used as a stand alone object. It acts just like an ActiveRecord object
-    # but doesn't support the .save method as its not backed by a database.
-    #
-    # For testing purposes, use the 'bogus' credit card type. This card skips the vast majority of
-    # validations. This allows you to focus on your core concerns until you're ready to be more concerned
-    # with the details of particular creditcards or your gateway.
-    #
-    # == Testing With CreditCard
-    # Often when testing we don't care about the particulars of a given card type. When using the 'test'
-    # mode in your Gateway, there are six different valid card numbers: 1, 2, 3, 'success', 'fail',
-    # and 'error'.
-    #
-    #--
-    # For details, see CreditCardMethods#valid_number?
-    #++
-=======
     # A +CreditCard+ object represents a physical credit card, and is capable of validating the various
     # data associated with these.
     #
@@ -50,7 +32,6 @@
     # and 'error'.
     #
     # For details, see {CreditCardMethods::ClassMethods#valid_number?}
->>>>>>> cd7081a4
     #
     # == Example Usage
     #   cc = CreditCard.new(
@@ -69,15 +50,6 @@
       include CreditCardMethods
       include Validateable
 
-<<<<<<< HEAD
-      ## Attributes
-
-      cattr_accessor :require_verification_value
-      self.require_verification_value = true
-
-      # Essential attributes for a valid, non-bogus creditcards
-      attr_accessor :number, :month, :year, :type, :first_name, :last_name
-=======
       cattr_accessor :require_verification_value
       self.require_verification_value = true
 
@@ -127,15 +99,10 @@
       #
       # @return [String]
       attr_accessor :last_name
->>>>>>> cd7081a4
 
       # Required for Switch / Solo cards
       attr_accessor :start_month, :start_year, :issue_number
 
-<<<<<<< HEAD
-      # Optional verification_value (CVV, CVV2 etc). Gateways will try their best to
-      # run validation on the passed in value if it is supplied
-=======
       # Returns or sets the card verification value.
       #
       # This attribute is optional but recommended. The verification value is
@@ -143,7 +110,6 @@
       # the gateway will attempt to validate the value.
       #
       # @return [String] the verification value
->>>>>>> cd7081a4
       attr_accessor :verification_value
 
       alias_method :brand, :type
@@ -162,49 +128,34 @@
         expiry_date.expired?
       end
 
-<<<<<<< HEAD
-=======
       # Returns whether either the +first_name+ or the +last_name+ attributes has been set.
->>>>>>> cd7081a4
       def name?
         first_name? || last_name?
       end
 
-<<<<<<< HEAD
-=======
       # Returns whether the +first_name+ attribute has been set.
->>>>>>> cd7081a4
       def first_name?
         @first_name.present?
       end
 
-<<<<<<< HEAD
-=======
       # Returns whether the +last_name+ attribute has been set.
->>>>>>> cd7081a4
       def last_name?
         @last_name.present?
       end
 
-<<<<<<< HEAD
-=======
       # Returns the full name of the card holder.
       #
       # @return [String] the full name of the card holder
->>>>>>> cd7081a4
       def name
         [@first_name, @last_name].compact.join(' ')
       end
 
-<<<<<<< HEAD
-=======
       def name=(full_name)
         names = full_name.split
         self.last_name  = names.pop
         self.first_name = names.join(" ")
       end
 
->>>>>>> cd7081a4
       def verification_value?
         !@verification_value.blank?
       end
@@ -222,24 +173,18 @@
       def display_number
         self.class.mask(number)
       end
-<<<<<<< HEAD
-=======
-      
+
       def first_digits
         self.class.first_digits(number)
       end
->>>>>>> cd7081a4
 
       def last_digits
         self.class.last_digits(number)
       end
 
-<<<<<<< HEAD
-=======
       # Validates the credit card details.
       #
       # Any validation errors are added to the {#errors} attribute.
->>>>>>> cd7081a4
       def validate
         validate_essential_attributes
 
@@ -258,52 +203,6 @@
 
       private
 
-<<<<<<< HEAD
-        def before_validate #:nodoc:
-          self.month = month.to_i
-          self.year  = year.to_i
-          self.start_month = start_month.to_i unless start_month.nil?
-          self.start_year = start_year.to_i unless start_year.nil?
-          self.number = number.to_s.gsub(/[^\d]/, "")
-          self.type.downcase! if type.respond_to?(:downcase)
-          self.type = self.class.type?(number) if type.blank?
-        end
-
-        def validate_card_number #:nodoc:
-          errors.add :number, "is not a valid credit card number" unless CreditCard.valid_number?(number)
-          unless errors.on(:number) || errors.on(:type)
-            errors.add :type, "is not the correct card type" unless CreditCard.matching_type?(number, type)
-          end
-        end
-
-        def validate_card_type #:nodoc:
-          errors.add :type, "is required" if type.blank?
-          errors.add :type, "is invalid"  unless CreditCard.card_companies.keys.include?(type)
-        end
-
-        def validate_essential_attributes #:nodoc:
-          errors.add :first_name, "cannot be empty"      if @first_name.blank?
-          errors.add :last_name,  "cannot be empty"      if @last_name.blank?
-          errors.add :month,      "is not a valid month" unless valid_month?(@month)
-          errors.add :year,       "expired"              if expired?
-          errors.add :year,       "is not a valid year"  unless valid_expiry_year?(@year)
-        end
-
-        def validate_switch_or_solo_attributes #:nodoc:
-          if %w[switch solo].include?(type)
-            unless valid_month?(@start_month) && valid_start_year?(@start_year) || valid_issue_number?(@issue_number)
-              errors.add :start_month,  "is invalid"      unless valid_month?(@start_month)
-              errors.add :start_year,   "is invalid"      unless valid_start_year?(@start_year)
-              errors.add :issue_number, "cannot be empty" unless valid_issue_number?(@issue_number)
-            end
-          end
-        end
-
-        def validate_verification_value #:nodoc:
-          if CreditCard.requires_verification_value?
-            errors.add :verification_value, "is required" unless verification_value?
-          end
-=======
       def before_validate #:nodoc:
         self.month = month.to_i
         self.year  = year.to_i
@@ -358,8 +257,9 @@
       def validate_verification_value #:nodoc:
         if CreditCard.requires_verification_value?
           errors.add :verification_value, "is required" unless verification_value?
->>>>>>> cd7081a4
-        end
+        end
+      end
+
     end
   end
 end